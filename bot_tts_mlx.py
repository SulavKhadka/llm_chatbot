import asyncio
import copy
import sys
import warnings
from typing import List, Optional, Tuple, Union, Generator

import sounddevice as sd
import numpy as np
import time
import requests
from uuid import uuid4
import xml.etree.ElementTree as ET
from dataclasses import dataclass
import torch
import pvporcupine

from mlx_whisper.transcribe_stream import transcribe_stream  # Import the streaming transcription function
from mlx_whisper.load_models import load_model
from mlx_whisper.tokenizer import get_tokenizer
from mlx_whisper.decoding import DecodingOptions
from mlx_whisper.audio import (
    HOP_LENGTH,
    N_FRAMES,
    SAMPLE_RATE,
    N_SAMPLES,
    pad_or_trim,
    log_mel_spectrogram,
)
from llm_chatbot.tts_client import TTSClient
from secret_keys import PORCUPINE_API_KEY

@dataclass
class ClientRequest:
    user_id: str
    client_type: str
    message: str
    user_metadata: dict

def get_bot_response(user_message: str):
    client_request = ClientRequest(user_id="sulav", client_type="voice", message=user_message, user_metadata={})
    try:
        response = requests.post("http://100.78.237.8:8000/sulav_test/latest/message", json=client_request.__dict__, timeout=120)
        if response.status_code == 200:
            return response.text
        return f"error processing bot response, status code: {response.status_code}"
    except Exception as e:
        print(e)
        return f"error processing bot response, error: {e}"
    

class SpeechSegmenter:
    def __init__(
        self,
        silence_threshold=0.005,
        silence_duration=1.5,
        sample_rate=16000,
        chunk_duration=1.0,
    ):
        """
        Initialize speech segmenter with silence detection

        Args:
            silence_threshold: RMS threshold below which audio is considered silence
            silence_duration: Duration of silence (in seconds) to mark end of speech
            sample_rate: Audio sample rate in Hz
            chunk_duration: Duration of each audio chunk in seconds
        """
        self.silence_threshold = silence_threshold
        self.silence_duration = silence_duration
        self.sample_rate = sample_rate
        self.chunk_duration = chunk_duration

        self.wake_word_engine = pvporcupine.create(access_key=PORCUPINE_API_KEY, keywords=['porcupine'])

        # Initialize VAD model
        self.vad_model, self.vad_utils = torch.hub.load(repo_or_dir='snakers4/silero-vad',
                              model='silero_vad',
                              force_reload=True)
        self.vad_chunk_size = 512 if self.sample_rate == 16000 else 256

        # Initialize ASR model
        self.model_path = "mlx-community/whisper-large-v3-turbo"  # Replace with your model path
        self.model = load_model(self.model_path)
        self.tokenizer = get_tokenizer(
            self.model.is_multilingual,
            num_languages=self.model.num_languages,
            language="en",
            task="transcribe",
        )
        self.decode_options = {
            "language": "en",
            "task": "transcribe",
            "fp16": True,
        }

        # Setup audio stream
        self.chunk_size = int(sample_rate * chunk_duration)
        print(sd.query_devices())
        self.stream = sd.InputStream(
            samplerate=sample_rate,
            channels=1,
            dtype=np.float32,
            blocksize=self.chunk_size,
        )

        # State tracking
        self.last_silence_time = time.time()
        self.current_segment = []
        self.all_segments = []
        self.is_speaking = False

    def is_silence_rms(self, audio_chunk):
        """Check if an audio chunk is silence based on RMS value"""
        rms = np.sqrt(np.mean(np.square(audio_chunk)))
        print(f"rms value for silence: {rms}")
        return rms < self.silence_threshold
    
<<<<<<< HEAD
    def is_silence(self, audio_chunk):
        """Check if an audio chunk is silence based on RMS value"""        
=======
    def is_silence(self, audio_chunk, audio_buffer):
        """Check if an audio chunk is silence based on RMS value"""
        
>>>>>>> 5b1a67ec
        vad_confidences = []
        for i in range(0, len(audio_chunk), self.vad_chunk_size):
            # some weirdness but its to make sure the vad_chunk is always some specified size.
            if i+self.vad_chunk_size > len(audio_chunk):
                vad_chunk = np.zeros(self.vad_chunk_size, dtype=np.float32)
                vad_chunk[:len(audio_chunk) - i] = audio_chunk[i:i+self.vad_chunk_size]
            else:
                vad_chunk = audio_chunk[i:i+self.vad_chunk_size]
            
            if self.wake_word_engine.process((vad_chunk * 32767).astype(np.int16)) >= 0:
                if not self.is_speaking:
                    new_audio_chunk = np.zeros(len(audio_chunk), dtype=np.float32)
                    new_audio_chunk[i: len(audio_chunk)] = audio_chunk[i: len(audio_chunk)]
                    audio_buffer = copy.deepcopy(new_audio_chunk)
                    self.all_segments = []

                    self.is_speaking = True
                    return False
            elif self.is_speaking:
                vad_confidences.append(self.vad_model(torch.from_numpy(vad_chunk), 16000).item())
            else:
                vad_confidences.append(0.0)
        vad_confidences = torch.tensor(vad_confidences)
        chunk_silence_threshold = float(vad_confidences.mean())
        print(f"chunk_silence_threshold: {chunk_silence_threshold} | max_conf: {vad_confidences.max()} | median: {vad_confidences.median()} | min: {vad_confidences.min()}")
        return chunk_silence_threshold < 0.1

    async def process_audio(self):
        """Process incoming audio and detect speech segments"""
        self.stream.start()
        print("Listening... (Press Ctrl+C to stop)")

        # Initialize variables for the transcription
        audio_buffer = np.array([], dtype=np.float32)
        silence_start = None
        speech_start = None
        tts_stream = TTSClient()

        try:
            while True:
                # Get audio chunk
                audio_data, overflowed = self.stream.read(self.chunk_size)
                if overflowed:
                    print("Warning: Audio buffer overflowed")

                # Flatten audio data
                audio_chunk = audio_data.flatten()
                current_time = time.time()

                # Append to the audio buffer
                audio_buffer = np.concatenate((audio_buffer, audio_chunk))

                # Check for silence
                
                if self.is_silence(audio_chunk, audio_buffer):
                    if self.is_speaking:
                        if silence_start is None:
                            silence_start = current_time
                        elif (current_time - silence_start)  > self.silence_duration:
                            # End of speech segment detected
                            self.is_speaking = False
                            silence_start = None

                            # Create an audio chunk generator
                            def audio_chunk_generator():
                                yield audio_buffer

                            # Process the buffered audio with transcribe_stream
                            transcription = ""
                            for segment in transcribe_stream(audio_chunk_generator(), **self.decode_options):
                                transcription += segment["text"]
                                print(f"\rTranscribing: {transcription}", end="", flush=True)

                            print("\nSpeech segment complete.\nUser:", transcription)
                            bot_response = get_bot_response(transcription)
                            print(f"ASSISTANT: {bot_response}")

                            tts_stream.stop_playback()
                            await tts_stream.stream_text(bot_response)
                            print("\nListening for new segment...")

                            # Reset the audio buffer
                            audio_buffer = np.array([], dtype=np.float32)
                            self.all_segments = []
                    else:
                        silence_start = current_time
                else:
                    # Reset silence timer
                    silence_start = None
                    if not self.is_speaking:
                        self.is_speaking = True
                        speech_start = current_time
                    self.last_silence_time = current_time

        except KeyboardInterrupt:
            print("\n\nStopping audio capture...")
        finally:
            self.stream.stop()
            self.stream.close()

            # Process any remaining audio
            if len(audio_buffer) > 0:
                # Create an audio chunk generator
                def audio_chunk_generator():
                    yield audio_buffer

                # Process the buffered audio with transcribe_stream
                transcription = ""
                for segment in transcribe_stream(audio_chunk_generator(), **self.decode_options):
                    transcription += segment["text"]
                    print(f"\rTranscribing: {transcription}", end="", flush=True)

                print("\nFinal speech segment complete.\nUser:", transcription)

    def get_segments(self):
        """Return all captured segments"""
        return self.all_segments


async def main():
    # Initialize with custom parameters
    segmenter = SpeechSegmenter(
        silence_threshold=0.013,  # Adjust based on your microphone and environment
        silence_duration=2.0,  # 2 seconds of silence to mark end of speech
        sample_rate=16000,  # Match Whisper's expected sample rate
        chunk_duration=1.0,  # Process in 1 second chunks
    )

    # Start processing
    await segmenter.process_audio()


if __name__ == "__main__":
    asyncio.run(main())<|MERGE_RESOLUTION|>--- conflicted
+++ resolved
@@ -115,14 +115,9 @@
         print(f"rms value for silence: {rms}")
         return rms < self.silence_threshold
     
-<<<<<<< HEAD
-    def is_silence(self, audio_chunk):
-        """Check if an audio chunk is silence based on RMS value"""        
-=======
     def is_silence(self, audio_chunk, audio_buffer):
         """Check if an audio chunk is silence based on RMS value"""
         
->>>>>>> 5b1a67ec
         vad_confidences = []
         for i in range(0, len(audio_chunk), self.vad_chunk_size):
             # some weirdness but its to make sure the vad_chunk is always some specified size.
